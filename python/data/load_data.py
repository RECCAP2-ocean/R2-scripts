"""
A few scripts that help to load RECCAP2-ocean formatted data 

USAGE: 
import load_data as r2

# case 1: loading all data of a model
flist_CESM = r2.get_fnames_recursive_search('../data/Models/3D_ALL/', ['CESM', '_A_'])
ds = r2.open_reccap2_ocean_data(flist_CESM, rename_var_to_model=False, load_data=True)

# case 2: loading a variable for all models (does not work for 3D due to varying depth levels between models)
flist = r2.get_fnames_recursive_search('../data/Surface_CO2/', ['spco2_', '.nc'])
ds = r2.open_reccap2_ocean_data(flist, rename_var_to_model=True, load_data=True)

AUTHOR: 
    LUKE GREGOR (gregorl@ethz.ch)

REQUIRES:
    - numpy
    - pandas
    - xarray
    - dask
    - fuzzywuzzy
"""
import pandas as pd
import xarray as xr
import numpy as np

from warnings import filterwarnings
filterwarnings('ignore', category=FutureWarning)


###############################
## RECCAP SPECIFIC FUNCTIONS ##
###############################
def get_fnames_recursive_search(basedir, include=[], exclude=[]):
    """
    Search and match file names in a directory (recursive)
    
    Parameters
    ----------
    basedir: str (must exist as a path)
        the directory that you'd like to search through
    include: list of str
        the string patterns that must occur in the files you're looking for
    exclude: list of str
        string patterns you would like to exclude from the filenames
        
    Returns 
    -------
    A list of file names with the full path
    """
    import os
    import re

    flist = []
    for path, subdir, files in os.walk(basedir):
        for fname in files:
            if all([p in fname for p in include]):
                has_excluded = [s in fname for s in exclude]
                if not any(has_excluded):
                    flist += os.path.join(path, fname),

    flist = np.sort(flist)
    return flist


def open_reccap2_ocean_data(flist, time_lim=slice('1980', '2018'), rename_var_to_model=None, load_data=True):
    """
    Open RECCAP2-ocean data as a merged netCDF file. 
    Can be used to open a multiple variables from a single model, 
    or a single variable from multiple models
    
    Paramters
    ---------
    flist: list
        A list of files you'd like to import
    time_lim: slice
        Defaults to the RECCAP2-ocean model time period
        
    Returns
    -------
    An xr.Dataset with all the variables. 
    To load the data
    
    """
    def encoding_source_as_attr_fname(ds):
        ds = ds.assign_coords(fname=ds.encoding['source'])
        return ds

    model_names = set([get_reccap_model_name_from_file_name(f) for f in flist])
    if rename_var_to_model is None:
        if len(model_names) == 1:
            rename_var_to_model = False
        else:
            rename_var_to_model = True

    data = []
    for f in flist:
        ds = xr.open_dataset(f, decode_times=False)
        # conform the dataset so that it matches the RECCAP2 protocol
        # some files don't 
        ds_conform = conform_dataset(ds)
        if check_reccap2_format(ds_conform):
            print(f'DROPPED: {f.split("/")[-1]}', end=' ')
            # print the reason why the file was dropped
            check_reccap2_format(ds_conform, verbose=True)
            continue
        else:
            print(f'ADDED: {f.split("/")[-1]}')
            # return only a single variable assigned to the file
            da = get_array_if_only_var(ds_conform)
            # doing this chunking step makes sure that data isnt loaded 
            # when merging making the process a whole lot quicker
            if 'time' in da:
                da = da.sel(time=time_lim)
            if not load_data:
                chunks = dict(time=1000, depth=1000, lat=1000, lon=1000)
                chunks = {k: chunks[k] for k in chunks if k in da}
                da = da.chunk(chunks)
            else:
                da = da.astype('float32').load()
            # see the docstring
            if rename_var_to_model and isinstance(da, xr.DataArray):
                da = da.rename(ds_conform.model)
            data += da,

    print('Trying to merge files')
    try:
        ds = xr.merge(data, compat='override')
        return ds
    except Exception:
        return data


def get_reccap_model_name_from_file_name(fname):
    """
    Uses the file name to guess the RECCAP2 product name
    """
    
    name = (
        fname
        # get the file name after the last /
        .split('/')[-1]
        # here are some fixes for models that have incorrect naming structure
        # that otherwise breaks the name fetching
        .replace('MPI_SOMFFN', 'MPI-SOMFFN')
        .replace('UOEX_Wat20', 'UOEX-Wat20')
        .replace('LDEO_HPD', 'LDEO-HPD')
        .replace('_REcoM_', '-REcoM-')
        # get the second entry after the underscore (model name)
        .split('_')[1]
        # replace [-.] with _ and
        .replace('-', '_')
        .replace('.', '_'))
    
    return name


def conform_dataset(
    ds,
    default_dim_order=['time', 'depth', 'lat', 'lon'],
    return_single_var=True,
):
    """
    Conforms the dataset to the reccap standard (a wrapper for other functions)
    
    Also adds the name of the model
    """
    
    if name := ds.encoding.get('source', None):
        fname = get_reccap_model_name_from_file_name(name)
    else:
        fname = ''
    
    ds_out = (
        ds
        .squeeze(drop=True)
        .pipe(correct_coord_names)
        .pipe(lon_0E_360E)
        .pipe(coord_05_offset)
        .pipe(correct_depth)
        .pipe(transpose_dims, default=default_dim_order)
        .pipe(decode_times)
<<<<<<< HEAD
        .pipe(get_array_if_only_var)
        .assign_attrs(model=fname, fname=fname)
=======
        .pipe(valid_values)
>>>>>>> f9e4bcbd
    )
    if return_single_var:
        ds_out = (
            ds_out
            .pipe(get_array_if_only_var)
            .assign_attrs(model=name, fname=ds.encoding['source']))

    if isinstance(ds_out, xr.DataArray):
        ds_out = (
            ds_out
            .to_dataset()
            .pipe(drop_redundant_coords))
    
    ds_out = ds_out.assign_attrs(model=fname)
    ds_out.encoding = ds.encoding
    
    return ds_out


###############################
## RECCAP2 FORMATTING CHECKS ##
###############################
def check_reccap2_format(ds, verbose=False):
    """
    Checks if the reccap2 format is met. 
    
    Parameters
    ----------
    ds: xr.Dataset
    verbose: bool
    
    Returns
    -------
    int: 
        1 if failed
        0 if passed
    """
    def vprint(*args, **kwargs):
        if verbose:
            print('(', end='')
            kwargs.update(end=')\n')
            print(*args, **kwargs)
    
    def spatial_coord(da):
        diff = da - (da.values // 1)
        centered = diff == 0.5
        if all(centered):
            return 0
        else:
            return 1
    
    from warnings import warn
    
    if 'source' in ds.encoding:
        name = f"({ds.encoding['source'].split('/')[-1]})"
    else:
        name = ''
        
    if 'lat' in ds:
        if spatial_coord(ds.lat):
            vprint(f'`lat` not centered on 0.5')
            return 1
            
    if 'lon' in ds:
        if spatial_coord(ds.lon):
            vprint(f'`lon` not centered on 0.5\n{ds.lon.values[:5]}...')
            return 1
        if ds.lon.min() < 0:
            vprint(f'`lon` range is outside 0-360')
            return 1
            
    if 'time' in ds:
        if all([np.issubdtype(t, np.datetime64) for t in ds.time.values]):
            t = ds.time.astype('datetime64[M]')
            delta_days = (ds.time - t).values.astype('timedelta64[D]').astype(float)
            # we expected delta_days to be 14
            if any(delta_days != 14):
                vprint(f"`time` not centered on 15th of the month")
                return 1
            
    return 0
    

def has_coords(ds, checklist=['time', 'lat', 'lon']):
    """
    Check that data has coordinates
    """
    matches = {key: (key in ds.coords) for key in checklist}
    if all(matches.values()):
        return 1
    else:
        return 0
    

###################################
## DECODE RECCAP2 SPECIFIC TIMES ##
###################################
def decode_times(ds):
    """
    Decodes RECCAP2 file times with two methods:
    1) based on year range in the file name 
    2) standard xarray date reading
    
    The first option is prioritised for RECCAP2 files. 
    """
    
    if 'time' not in ds:
        return ds
    
    time_decoders = [
        decode_time_from_fname,
        decode_time_standard,
    ]
    
    time = ds.time.values
    for func in time_decoders:
        try:
            ds = func(ds)
            if not (ds.time.values[0] == time[0]):
                return ds
        except:
            pass
    return ds


def decode_time_from_fname(ds):  
    """
    Uses the file name to get the start and end year from which dates are 
    created. If the created time matches the length of the time variable,
    then the new time is assigned. 
    
    Note that the dataset needs to have be the original import with the 
    encoding properties still present. Alternatively, the the file name
    can be stored as an 'fname' attribute
    
    The file name must contain the start and end year in the format 
    *YYYY-YYYY*
    """
    fname = ds.encoding.get('source', None)
    if fname is None:
        fname = ds.attrs.get('fname', None)
    if fname is None:
        return ds
    
    years = get_years_from_fname(fname)
    
    if years is None:
        return ds
    
    y0, y1 = years
    nyears = int(y1 - y0 + 1)
    nmonth = nyears * 12
    
    if nyears == ds.time.size:
        t = pd.date_range(f'{y0}-01-01', f'{y1}-12-31', freq='1AS')
        t += pd.Timedelta('14D')
        ds = ds.assign_coords(time=t)
        ds = add_netcdf_hist(ds, "decoded times from years in file name")
        
    if nmonth == ds.time.size:
        t = pd.date_range(f'{y0}-01-01', f'{y1}-12-31', freq='1MS')
        t += pd.Timedelta('14D')
        ds = ds.assign_coords(time=t)
        ds = add_netcdf_hist(ds, "decoded times from years in file name")
            
    return ds
    

def decode_time_standard(ds):
    """
    Tries to use the standard machinary of xarray to read in the times, but
    ensures that the returned time steps are centered on the 15th of each 
    month. 
    """
    if isinstance(ds.time.values[0], np.datetime64):
        return ds
    else:
        ds = xr.decode_cf(ds)
        dt = np.timedelta64(14, 'D')
        ds = ds.assign_coords(time=ds.time.astype('datetime64[M]') + dt)
        msg = "decoded times using xarray decoding and centered to the 15th of each month"
        ds = add_netcdf_hist(ds, msg)
        return ds


def get_years_from_fname(fname):
    """
    find the YYYY-YYYY pattern in the file name. Y0 and Y1 are Returned as integers
    """
    import re
    match = re.findall('[12][90][789012][0-9]-[12][90][789012][0-9]', fname)
    if len(match) >= 1:
        t0, t1 = [int(x) for x in match[0].split('-')]
        return t0, t1
    else:
        return None


#############################
## FIX SPATIAL COORDINATES ##
#############################
def lon_180W_180E(ds, lon_name='lon'):
    """
    Regrid the data from [-180 : 180] from [0 : 360]
    """
    
    lon180 = (ds[lon_name] - 180) % 360 - 180
    
    return (
        ds
        .assign_coords(**{lon_name: lon180})
        .sortby(lon_name))


def lon_0E_360E(ds, lon_name='lon'):
    """
    Regrid the data from [0 : 360] from [-180 : 180] 
    """
    
    if lon_name not in ds:
        return ds
    
    lon = ds[lon_name].values
    lon360 = lon % 360
    # save some work by checking if already 0-360
    if (lon360 != lon).any():
        ds = (
            ds
            .assign_coords(**{lon_name: lon360})
            .sortby(lon_name))
        ds = add_netcdf_hist(ds, "shifted longitudes to 0:360")
        return ds
    else:
        return ds

    
def coord_05_offset(ds, center=0.5, coord_name='lon'):
    """
    Will interpolate data if the grid centers are offset. 
    Only works for 1deg data
    
    Parameters
    ----------
    ds: xr.Dataset
        the dataset with a coordinate variable variable
    center: float
        the desired center point of the grid points between 0 - 1
    coord_name: str [lon]
        the name of the coordinate 
        
    Returns
    -------
    xr.Dataset: interpolated onto the new grid with the new
        coord being the old coord + center
    """
    
    center = center - (center // 1)
    if has_coords(ds):
        coord = ds[coord_name].values
        mod = coord - (coord // 1)
        # use the modulus to determine if grid centers are correct
        if any(mod != center):
            ds = ds.interp({coord_name: coord + center})
            ds = add_netcdf_hist(ds, f"interpolated {coord_name} to be centered on {center}")
            
    return ds
    

def transpose_dims(ds, default=['time', 'depth', 'lat', 'lon'], other_dims_before=True):
    """
    Ensures that dimensions are always in the given order. 
    Can specify if remaining dimensions should be ordered before 
    or after the default dimensions.
    """
    old_order = list(ds.dims)
    dims = set(old_order)
    default = [d for d in default if d in dims]
    default_set = set(default)
    other = dims - default_set
    
    if other_dims_before:
        new_order = list(other) + list(default)
    else:
        new_order = list(default) + list(other)
    
    matching = all([a==b for a,b in zip(ds.dims, new_order)])
    if not matching:
        ds = ds.transpose(*new_order)
        msg = f"transposed dimensions: {old_order} --> {new_order}".replace("'", "")
        ds = add_netcdf_hist(ds, msg)
    
    return ds


def correct_depth(ds):
    """converts cemtimeters to meters"""
    if 'depth' in ds:
        if ds.depth.attrs.get('units', '') == 'centimeters':
            ds = ds.assign_coords(depth=ds.depth / 100)
           
    return ds


def valid_values(ds):
    """catches bad fill values"""
    
    must_mask = False
    for key in ds.data_vars:
        if ds[key].dtype == np.float_:
            if ds[key].max() > 1e34:
                must_mask = True
                break
    
    if must_mask:
        ds = ds.where(lambda x: x < 1e34)
        msg = 'masked values greater than 1e34'
        ds = add_netcdf_hist(ds, msg)
        
    return ds


###############################
## ESTIMATE COORDINATE NAMES ##
###############################
def correct_coord_names(
    ds, 
    match_dict=dict(
        time=["month", "time", "t"],
        depth=["depth", "z", "lev", "z_t", "z_l"],
        lat=["lat", "latitude", "y"], 
        lon=["lon", "longitude", "x"])
):
    """
    Uses a fuzzy function to rename coordinate names so that they match 
    the standard coordinate names names
    
    Parameters
    ----------
    ds: xr.Dataset
    match_dict: dict
        A dictionary where the keys are the desired coordinate/dimension names
        The values are the nearest guesses for possible names. Note these do 
        not have to match the possible names perfectly. 
        
    Returns
    -------
    xr.Dataset: with renamed coordinates that match the keys from match_dict
    """
    coord_keys = list(set(list(ds.coords) + list(ds.dims)))
    coord_renames = guess_coords_from_column_names(coord_keys, match_dict=match_dict)
    
    if any(coord_renames):
        str_renames = str(coord_renames).replace("'", "").replace(':', ' -->')
        msg = f"renamed coords: {str_renames}"
        ds = add_netcdf_hist(ds, msg)
        ds = ds.rename(coord_renames)
    
    return ds


def guess_coords_from_column_names(
    column_names, 
    match_dict=dict(
        time=["month", "time", "t", "date"],
        depth=["depth", "z"],
        lat=["lat", "latitude", "y"], 
        lon=["lon", "longitude", "x"],)
):
    """
    Takes a list of column names and guesses 
    """
    
    coord_names = {}
    for col in column_names:
        est_name = estimate_name(col, match_dict)
        if est_name != col:
            coord_names[col] = est_name

    coord_names = drop_worst_duplicates_from_rename_dict(coord_names)
    return coord_names


def drop_worst_duplicates_from_rename_dict(rename_dict):
    """
    Will remove the weakest matching key-value pair where the value is duplicate. 
    
    Parameters
    ----------
    rename_dict: dict 
        keys are the original values and keys are the new names. 
        
    Returns
    -------
    dict: the same dictionary with the weakest matching duplicates removed
        
    """
    
    names = pd.Series(rename_dict)
    duplicates = names.duplicated()
    duplicated_coords = names[duplicates].unique()
    
    drop_duplicates = []
    for duplicate_name in duplicated_coords:
        original_columns = names[names == duplicate_name].index.tolist()
        
        ratios = fuzzy_matching(duplicate_name, original_columns).mean(axis=1)
        best_match = ratios.idxmax()
        
        original_columns.remove(best_match)
        drop_duplicates += original_columns

    names_wo_duplicates = names.drop(drop_duplicates)
    
    return dict(names_wo_duplicates)


def estimate_name(name, match_dict):
    """
    Gets the closest match for the name from the match dictionary.
    
    Uses FuzzyWuzzy library to find the nearest match for values in 
    the match_dict. They key of the nearest match will be assigned as
    the new name. 
    
    Parameters
    ----------
    name: str
        A string name that you'd like to find a match with 
    match_dict: dict
        Keys are the new name. Values can be list or string and are
        the possible near matches. 
    threshold: int [75]
        A new name will not be assigned if the ratio does not exceed this
        value
        
    Returns
    -------
    str: 
        either the original name if no strong matches, or a key from the 
        match_dict for the best matching value pair. 
    
    """

    best_ratio = 0
    best_name = ""
    for key in match_dict:
        ratios = fuzzy_matching(name, match_dict[key]).mean(axis=1)
        if ratios.max() > best_ratio:
            best_name = key
            best_ratio = ratios.max()
            
    if best_ratio > 75:
        return best_name
    else:
        return name
    

def fuzzy_matching(s, possible_matches):
    """
    Does fuzzy matching of a string with a list of possible strings
    
    Paramters
    ---------
    s: str
        The string you'd like to find the closest match with
    possible_matches: list
        A list of strings that could be a match for s
        
    Returns
    -------
    pd.dataframe
        fuzzy match ratios with partial_ratios and ratios where
        0 is the min and 100 is the max. The columns are the two
        types of matching algos and the rows are the entries from
        the possible matches. 
        
    Note
    ----
    This is a wrapper around fuzz_ratios that does case insensitive 
    matching. 
    """
    from fuzzywuzzy import fuzz
    ratios = {}
    for func in [fuzz.partial_ratio, fuzz.ratio]:
        name = func.__name__
        ratios[name] = fuzz_ratios(s, possible_matches, func)
    return pd.DataFrame(ratios)   
    
    
def fuzz_ratios(s, possible_matches, func=None):
    """
    Does fuzzy matching of a string with a list of strings
    
    Parameters
    ----------
    s: str
        the string you'd like to match with
    possible_matches: list
        a list of strings that could match with s
    func: [None|callable]
        if None, then will default to fuzzywuzzy.fuzz.partial_ratio
        accepts other fuzzywuzzy functions that return ratioss

    Returns
    -------
    dict: 
        ratios for each of the possible_matches entries
    """
    if func is None:
        from fuzzywuzzy.fuzz import partial_ratio as func
    
    x = s.lower()
    if isinstance(possible_matches, list):
        y = possible_matches
    if isinstance(possible_matches, str):
        y = [possible_matches]
    
    ratios = {m: func(m.lower(), x) for m in y}
    return ratios


######################
## NETCDF FUNCTIONS ## 
######################
def get_array_if_only_var(ds, keep_attr_name='processing'):
    """
    If a variable name is in the file name, then only that variable will be 
    returned. An xr.DataArray is returned (not a Dataset)
    """
<<<<<<< HEAD

    fpath = ds.encoding.get('source', None)
    if fpath is not None:
        fname = fpath.split('/')[-1]
    else:
        return ds

=======
    if isinstance(ds, xr.DataArray):
        return ds
    fpath = ds.encoding.get('source', '')
    fname = fpath.split('/')[-1]
>>>>>>> f9e4bcbd
    
    # keep history
    if keep_attr_name in ds.attrs:
        hist = ds.attrs[keep_attr_name]
    else: 
        hist = None

    data_vars = list(ds.data_vars)
    n_vars = len(data_vars)
    
    # if more than one data variable, return the variable that 
    # occurs in the file name
    if n_vars != 1:  
        abridged_fname = "_".join(fname.split("_")[:2])
        for var in data_vars:
            if var in abridged_fname:
                ds = ds[var]
    if n_vars == 1:
        ds = ds[data_vars[0]]
    
    # this is for maintaining processing
    if hist is not None:
        if isinstance(ds, xr.Dataset):
            if len(ds.data_vars) == 1:
                key = list(ds.data_vars)[0]
                ds[key].attrs[keep_attr_name] = hist
        elif isinstance(ds, xr.DataArray):
            ds.attrs[keep_attr_name] = hist
        
    ds.encoding['source'] = fname
            
    return ds


def drop_redundant_coords(ds):
    dims_n_coords = set(list(ds.coords) + list(ds.dims))

    dims = []
    for k in ds:
        dims += list(ds[k].dims)
    dims = set(dims)

    redundant_coords = list(dims_n_coords - dims)

    if len(redundant_coords) > 0: 
        ds = ds.drop(redundant_coords)
        ds = add_netcdf_hist(ds, f"dropped redundant coordinates {redundant_coords}")
    return ds


def add_netcdf_hist(ds, msg, key='processing'):
    from pandas import Timestamp

    now = Timestamp.today().strftime('%Y-%m-%dT%H:%M')
    prefix = f'\n[R2O] '
    msg = prefix + msg
    if key not in ds.attrs:
        ds.attrs[key] = msg[1:]
    elif ds.attrs[key] == '':
        ds.attrs[key] = msg[1:]
    else:
        ds.attrs[key] += '; ' + msg

    return ds


######################
## HELPER FUNCTIONS ## 
######################
def return_original_if_failed(func):
    """
    A helper function that will return the original input
    if the function failed. Useful for xr.Dataset.pipe(function)
    """
    
    from functools import wraps
    @wraps(func)
    def wrapper(ds, **kwargs):
        try:
            ds = func(ds, **kwargs)
        except:
            funcname = func.__name__
            print(f'`{funcname}` failed, returning original input')
        return ds
    return wrapper<|MERGE_RESOLUTION|>--- conflicted
+++ resolved
@@ -182,12 +182,9 @@
         .pipe(correct_depth)
         .pipe(transpose_dims, default=default_dim_order)
         .pipe(decode_times)
-<<<<<<< HEAD
         .pipe(get_array_if_only_var)
         .assign_attrs(model=fname, fname=fname)
-=======
         .pipe(valid_values)
->>>>>>> f9e4bcbd
     )
     if return_single_var:
         ds_out = (
@@ -717,7 +714,6 @@
     If a variable name is in the file name, then only that variable will be 
     returned. An xr.DataArray is returned (not a Dataset)
     """
-<<<<<<< HEAD
 
     fpath = ds.encoding.get('source', None)
     if fpath is not None:
@@ -725,12 +721,6 @@
     else:
         return ds
 
-=======
-    if isinstance(ds, xr.DataArray):
-        return ds
-    fpath = ds.encoding.get('source', '')
-    fname = fpath.split('/')[-1]
->>>>>>> f9e4bcbd
     
     # keep history
     if keep_attr_name in ds.attrs:
